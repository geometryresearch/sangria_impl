[package]
name = "jf-primitives"
description = "Cryptographic primitives"
version = { workspace = true }
authors = { workspace = true }
edition = { workspace = true }
license = { workspace = true }
rust-version = { workspace = true }

[dependencies]
ark-bls12-377 = { git = "https://github.com/arkworks-rs/curves", rev = "677b4ae751a274037880ede86e9b6f30f62635af" }
ark-bls12-381 = "0.3.0"
ark-bn254 = "0.3.0"
ark-bw6-761 = { git = "https://github.com/arkworks-rs/curves", rev = "677b4ae751a274037880ede86e9b6f30f62635af" }
ark-ec = "0.3.0"
ark-ed-on-bls12-377 = { git = "https://github.com/arkworks-rs/curves", rev = "677b4ae751a274037880ede86e9b6f30f62635af" }
ark-ed-on-bls12-381 = "0.3.0"
ark-ed-on-bn254 = "0.3.0"
ark-ff = "0.3.0"
ark-pallas = "0.3.0"
ark-poly = "0.3.0"
ark-poly-commit = "0.3.0"
ark-serialize = "0.3.0"
ark-sponge = "0.3.0"
ark-std = { version = "0.3.0", default-features = false }
<<<<<<< HEAD
blake2 = { version = "0.9", default-features = false }
=======
ark-vesta = "0.3.0"
>>>>>>> 6b3aaee9
blst = "0.3.10"
crypto_box = "0.8.1"
derivative = { version = "2", features = ["use_core"] }
digest = { version = "0.10.1", default-features = false, features = ["alloc"] }
displaydoc = { version = "0.2.3", default-features = false }
espresso-systems-common = { git = "https://github.com/espressosystems/espresso-systems-common", tag = "0.4.0" }
generic-array = { version = "^0.14", default-features = false }
itertools = { version = "0.10.1", default-features = false, features = [ "use_alloc" ] }
jf-relation = { path = "../relation", default-features = false }
jf-utils = { path = "../utilities" }
merlin = { version = "3.0.0", default-features = false }
num-bigint = { version = "0.4.3", default-features = false }
num-traits = { version = "0.2.15", default-features = false }
rand_chacha = { version = "0.3.1", default-features = false }
rayon = { version = "1.5.0", optional = true }
serde = { version = "1.0", default-features = false, features = ["derive"] }
sha2 = { version = "0.10.1", default-features = false }
sha3 = { version = "0.10.5", default-features = false }
tagged-base64 = { git = "https://github.com/espressosystems/tagged-base64", tag = "0.2.4" }
typenum = { version = "1.15.0", default-features = false }
zeroize = { version = "1.5", default-features = false }

[dev-dependencies]
ark-bls12-377 = { git = "https://github.com/arkworks-rs/curves", rev = "677b4ae751a274037880ede86e9b6f30f62635af" }
ark-bls12-381 = "0.3.0"
ark-bn254 = "0.3.0"
ark-bw6-761 = { git = "https://github.com/arkworks-rs/curves", rev = "677b4ae751a274037880ede86e9b6f30f62635af" }
ark-ed-on-bls12-377 = { git = "https://github.com/arkworks-rs/curves", rev = "677b4ae751a274037880ede86e9b6f30f62635af" }
ark-ed-on-bls12-381-bandersnatch = { git = "https://github.com/arkworks-rs/curves", rev = "677b4ae751a274037880ede86e9b6f30f62635af" }
ark-ed-on-bn254 = "0.3.0"
bincode = "1.3"
criterion = "0.4.0"
hashbrown = "0.13.1"
rand_core = { version = "^0.6.0", features = ["getrandom"] }

[[bench]]
name = "merkle_path"
harness = false

[[bench]]
name = "pcs"
harness = false

[features]
default = ["parallel"]
std = []
print-trace = ["ark-std/print-trace"] 
parallel = ["ark-ff/parallel", "ark-ec/parallel", "jf-utils/parallel", 
            "jf-relation/parallel", "rayon" ]<|MERGE_RESOLUTION|>--- conflicted
+++ resolved
@@ -23,11 +23,8 @@
 ark-serialize = "0.3.0"
 ark-sponge = "0.3.0"
 ark-std = { version = "0.3.0", default-features = false }
-<<<<<<< HEAD
 blake2 = { version = "0.9", default-features = false }
-=======
 ark-vesta = "0.3.0"
->>>>>>> 6b3aaee9
 blst = "0.3.10"
 crypto_box = "0.8.1"
 derivative = { version = "2", features = ["use_core"] }
